cmake_minimum_required(VERSION 2.8.3)
project(elevation_change_detection)

set(CMAKE_CXX_FLAGS "-std=c++11 ${CMAKE_CXX_FLAGS}")

# Set the build type.  Options are:
#  Coverage       : w/ debug symbols, w/o optimization, w/ code-coverage
#  Debug          : w/ debug symbols, w/o optimization
#  Release        : w/o debug symbols, w/ optimization
#  RelWithDebInfo : w/ debug symbols, w/ optimization
#  MinSizeRel     : w/o debug symbols, w/ optimization, stripped binaries
#set(CMAKE_BUILD_TYPE RelWithDebInfo)

## Find catkin macros and libraries
find_package(catkin REQUIRED COMPONENTS
  cmake_modules
<<<<<<< HEAD
  elevation_change_msgs
  grid_map
=======
>>>>>>> 659499cc
  grid_map_core
  grid_map_ros
  grid_map_msgs
  roscpp
  nav_msgs
  tf
  tf_conversions
)

## System dependencies are found with CMake's conventions
find_package(Eigen REQUIRED)

###################################
## catkin specific configuration ##
###################################
## The catkin_package macro generates cmake config files for your package
## Declare things to be passed to dependent projects
## INCLUDE_DIRS: uncomment this if you package contains header files
## LIBRARIES: libraries you create in this project that dependent projects also need
## CATKIN_DEPENDS: catkin_packages dependent projects also need
## DEPENDS: system dependencies of this project that dependent projects also need
catkin_package(
  INCLUDE_DIRS
    include
    ${Eigen_INCLUDE_DIRS}
#  LIBRARIES elevation_change_detection
  CATKIN_DEPENDS
<<<<<<< HEAD
    elevation_change_msgs
    grid_map
=======
    grid_map_ros
>>>>>>> 659499cc
    grid_map_core
    grid_map_msgs
    roscpp
    nav_msgs
    tf
    tf_conversions
  DEPENDS
    Eigen
)

###########
## Build ##
###########

## Specify additional locations of header files
## Your package locations should be listed before other locations
include_directories(
  include
  ${catkin_INCLUDE_DIRS}
  ${Eigen_INCLUDE_DIRS}
)

## Declare a cpp library
# add_library(elevation_mapping
#   src/${PROJECT_NAME}/elevation_mapping.cpp
# )

## Declare a cpp executable
add_executable(
  ${PROJECT_NAME}
  src/elevation_change_detection_node.cpp
  src/ElevationChangeDetection.cpp
)

## Specify libraries to link a library or executable target against
target_link_libraries(
  ${PROJECT_NAME}
  ${catkin_LIBRARIES}
)<|MERGE_RESOLUTION|>--- conflicted
+++ resolved
@@ -14,11 +14,7 @@
 ## Find catkin macros and libraries
 find_package(catkin REQUIRED COMPONENTS
   cmake_modules
-<<<<<<< HEAD
-  elevation_change_msgs
-  grid_map
-=======
->>>>>>> 659499cc
+  elevation_change_msgs_ros
   grid_map_core
   grid_map_ros
   grid_map_msgs
@@ -46,12 +42,8 @@
     ${Eigen_INCLUDE_DIRS}
 #  LIBRARIES elevation_change_detection
   CATKIN_DEPENDS
-<<<<<<< HEAD
     elevation_change_msgs
     grid_map
-=======
-    grid_map_ros
->>>>>>> 659499cc
     grid_map_core
     grid_map_msgs
     roscpp
